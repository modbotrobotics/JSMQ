--- conflicted
+++ resolved
@@ -1,4 +1,3 @@
-<<<<<<< HEAD
 /**
  * WebSocket connection state
  */
@@ -39,7 +38,6 @@
    * Open a WebSocket connection to the endpoint address
    */
   open() {
-    console.log("Connection attempt " + this.connectionRetries + " to \"" + this.address + "\"");
     if (this.webSocket != null) {
       this.webSocket.onopen = null;
       this.webSocket.onclose = null;
@@ -51,7 +49,7 @@
     this.webSocket = new window.WebSocket(this.address, ["WSNetMQ"]);
     this.webSocket.binaryType = "arraybuffer";
     this.connectionState = ConnectionState.connecting;
-    
+
     this.webSocket.onopen = this.onopen;
     this.webSocket.onclose = this.onclose;
     this.webSocket.onmessage = this.onmessage;
@@ -158,7 +156,7 @@
    *
    * Each frame is sent as a separate message over WebSocket.
    * The ZWSSock reconstructs the final message from the series of separate messages.
-   * A MORE byte is prepended to each message to indicate whether there are additional
+   * A "message continued" byte is prepended to each message to indicate whether there are additional
    * frames coming over the wire.
    *
    * @param {Message} message - Message to write to wire
@@ -167,18 +165,16 @@
     const messageSize = message.getSize();
 
     for (let j = 0; j < messageSize; j++) {
-      const frame = message.getPackagedFrame(j);
+      const frame = message.getFrame(j);
 
       let data = new Uint8Array(frame.byteLength + 1);
-      data[0] = j == messageSize - 1 ? 0 : 1; // set theMOREbyte
+      data[0] = j == messageSize - 1 ? 0 : 1; // set the message continued byte
       data.set(new Uint8Array(frame), 1);
 
       this.webSocket.send(data);
     }
   }
 }
-
-export default Endpoint;
 
 /**
  * Class acting as Load Balancer
@@ -487,761 +483,6 @@
 
     this.addBuffer = this.addBuffer.bind(this);
     this.addDouble = this.addDouble.bind(this);
-    this.addInt = this.addInt.bind(this);
-    this.addLong = this.addLong.bind(this);
-    this.addString = this.addString.bind(this);
-
-    this.getFrame = this.getFrame.bind(this);
-    this.getPackagedFrame = this.getPackagedFrame.bind(this);
-
-    this.getDouble = this.getDouble.bind(this);
-    this.getInt = this.getInt.bind(this);
-    this.getLong = this.getLong.bind(this);
-    this.getString = this.getString.bind(this);
-
-    this.popDouble = this.popDouble.bind(this);
-    this.popInt = this.popInt.bind(this);
-    this.popLong = this.popLong.bind(this);
-    this.popString = this.popString.bind(this);
-    this.prependString = this.prependString.bind(this);
-  }
-
-  /**
-   * Get size in number of frames
-   * @return {number} - number of frames
-   */
-  getSize() {
-    return this.frames.length;
-  }
-
-  /**
-   * Append a buffer to the end of the message
-   * @param {ArrayBuffer} buffer - Buffer of data to append
-   */
-  addBuffer(data) {
-    if (data instanceof ArrayBuffer) {
-      this.frames.push(data);
-      return this;
-
-    } else if (data instanceof Uint8Array) {
-      this.frames.push(data.buffer);
-      return this;
-
-    } else {
-      throw ("Failed to add buffer to message - unknown buffer type \"" + typeof buffer + "\"");
-    }
-  }
-
-  /**
-   * Append a double to the end of the message
-   * @param {number} number - Double to append
-   */
-  addDouble(number) {
-    this.addBuffer(NumberUtility.doubleToByteArray(number));
-    return this;
-  }
-
-  /**
-   * Append an int to the end of the message
-   * @param {number} number - Int to append
-   */
-  addInt(number) {
-    this.addBuffer(NumberUtility.intToByteArray(number));
-    return this;
-  }
-
-  /**
-   * Append a long int to the end of the message
-   * @param {number} number - Long to append
-   */
-  addLong(number) {
-    this.addBuffer(NumberUtility.longToByteArray(number));
-    return this;
-  }
-
-  /**
-   * Append a string to the end of the message
-   * @param {string} str - String to append
-   */
-  addString(str) {
-    str = String(str);
-
-    // A byte is saved for the MORE byte
-    let arr = new Uint8Array(str.length);
-
-    StringUtility.StringToUint8Array(str, arr);
-    this.addBuffer(arr);
-    return this;
-  }
-
-  /**
-   * Get the frame at the specified location
-   * @param {number} i - Frame to retrieve
-   * @return {ArrayBuffer} - Frame payload
-   */
-  getFrame(frame) {
-    // Remove the prepended MORE byte from the payload
-    return this.frames[frame].slice(1);
-  }
-
-  /**
-   * Get the frame at the specified location
-   * @param {number} i - Frame to retrieve
-   * @return {ArrayBuffer} - Frame payload
-   */
-  getPackagedFrame(i) {
-    // Remove the prepended MORE byte from the payload
-    return this.frames[i];
-  }
-
-  /**
-   * Get a double at the specified frame location
-   * @param {*} i
-   */
-  getDouble(i) {
-    return NumberUtility.byteArrayToDouble(this.getFrame(i));
-  }
-
-  /**
-   * Get an int at the specified frame location
-   * @param {*} i
-   */
-  getInt(i) {
-    return NumberUtility.byteArrayToInt(this.getFrame(i));
-  }
-
-  /**
-   * Get a long int at the specified frame location
-   * @param {*} i
-   */
-  getLong(i) {
-    return NumberUtility.byteArrayToLong(this.getFrame(i));
-  }
-
-  /**
-   * Get a string at the specified frame location
-   * @param {*} i
-   */
-  getString(i) {
-    return StringUtility.Uint8ArrayToString(new Uint8Array(this.getFrame(i)));
-  }
-
-  /**
-   * Pop the first frame of the message, as an ArrayBuffer
-   * @return {ArrayBuffer} - Frame payload
-   */
-  popFrame() {
-    var frame = this.frames[0];
-    this.frames.splice(0, 1);
-
-    // Remove the prepended MORE byte from the payload
-    return frame.slice(1);
-  }
-
-  /**
-   * Pop the first frame of the message, as a double
-   * @return {double}
-   */
-  popDouble() {
-    const frame = this.popFrame();
-    return NumberUtility.byteArrayToDouble(frame);
-  }
-
-  /**
-   * Pop the first frame of the message, as an int
-   * @return {int}
-   */
-  popInt() {
-    const frame = this.popFrame();
-    return NumberUtility.byteArrayToInt(frame);
-  }
-
-  /**
-   * Pop the first frame of the message, as a long int
-   * @return {long}
-   */
-  popLong() {
-    const frame = this.popFrame();
-    return NumberUtility.byteArrayToLong(frame);
-  }
-
-  /**
-   * Pop the first frame of the message, as a string
-   * @return {string}
-   */
-  popString() {
-    const frame = this.popFrame();
-    return StringUtility.Uint8ArrayToString(new Uint8Array(frame));
-  }
-
-  /**
-   * Insert a string at the beginning of the message
-   * @param {string} str
-   */
-  prependString(str) {
-    str = String(str);
-
-    var arr = new Uint8Array(str.length);
-
-    StringUtility.StringToUint8Array(str, arr);
-
-    this.frames.splice(0, 0, arr.buffer);
-    return this;
-  }
-}
-
-// Number Utility
-function NumberUtility() {}
-
-NumberUtility.littleEndian = true;
-
-NumberUtility.intToByteArray = function (num) {
-  let arr = new ArrayBuffer(2);
-  let view = new DataView(arr);
-  view.setInt16(0, num, NumberUtility.littleEndian);
-  return arr;
-}
-
-NumberUtility.byteArrayToInt = function (arr) {
-  let view = new DataView(arr);
-  return view.getInt16(0, NumberUtility.littleEndian);
-}
-
-NumberUtility.longToByteArray = function (num) {
-  let arr = new ArrayBuffer(4);
-  let view = new DataView(arr);
-  view.setInt32(0, num, NumberUtility.littleEndian);
-  return arr;
-}
-
-NumberUtility.byteArrayToLong = function (arr) {
-  let view = new DataView(arr);
-  return view.getInt32(0, NumberUtility.littleEndian);
-}
-
-NumberUtility.doubleToByteArray = function (num) {
-  let arr = new ArrayBuffer(64);
-  let view = new DataView(arr);
-  view.setFloat64(0, num, NumberUtility.littleEndian);
-  return arr;
-}
-
-NumberUtility.byteArrayToDouble = function (arr) {
-  let view = new DataView(arr);
-  return view.getFloat64(0, NumberUtility.littleEndian);
-}
-
-
-// String Utility
-function StringUtility() {}
-
-StringUtility.StringToUint8Array = function (str, buffer) {
-  if (typeof buffer === 'undefined') {
-    buffer = new Uint8Array(str.length);
-  }
-
-  for (var i = 0, strLen = str.length; i < strLen; i++) {
-    var char = str.charCodeAt(i);
-
-    if (char > 255) {
-      // Only ASCII are supported at the moment, a '?' is used instead of unsupported chars
-      buffer[i] = "?".charCodeAt();
-    } else {
-      buffer[i] = char;
-    }
-  }
-
-  return buffer;
-}
-
-StringUtility.Uint8ArrayToString = function(buffer) {
-  return String.fromCharCode.apply(null, buffer);
-=======
-/**
- * WebSocket connection state
- */
-const ConnectionState = Object.freeze({
-  closed:                 1,
-  connecting:             2,
-  open:                   3,
-});
-
-/**
- * Class representing a WebSocket endpoint
- * @param {string} address - The endpoint address (ex: "ws://127.0.0.1:15798")
- */
-class Endpoint {
-  constructor(address) {
-    this.address = address;
-    this.incomingMessage = null;
-    this.connectionRetries = 0;
-    this.connectionState = ConnectionState.closed;
-    this.webSocket = null;
-    
-    this.activated = null;
-    this.deactivated = null;
-    this.isOpen = () => this.connectionState == ConnectionState.open;
-    
-    this.open = this.open.bind(this);
-    this.onclose = this.onclose.bind(this);
-    this.onmessage = this.onmessage.bind(this);
-    this.onopen = this.onopen.bind(this);
-    this.processFrame = this.processFrame.bind(this);
-    this.write = this.write.bind(this);
-    
-    console.log("Connecting to \"" + this.address + "\"");
-    this.open();
-  }
-  
-  /**
-   * Open a WebSocket connection to the endpoint address
-   */
-  open() {
-    if (this.webSocket != null) {
-      this.webSocket.onopen = null;
-      this.webSocket.onclose = null;
-      this.webSocket.onmessage = null;
-    }
-
-    this.outgoingArray = [];
-
-    this.webSocket = new window.WebSocket(this.address, ["WSNetMQ"]);
-    this.webSocket.binaryType = "arraybuffer";
-    this.connectionState = ConnectionState.connecting;
-
-    this.webSocket.onopen = this.onopen;
-    this.webSocket.onclose = this.onclose;
-    this.webSocket.onmessage = this.onmessage;
-
-    this.connectionRetries++;
-  }
-
-  /**
-   * Callback on WebSocket connection opened
-   *
-   * On open, perform activated actions, set endpoint state to open.
-   *
-   * @param {*} event
-   */
-  onopen(e) {
-    console.log("WebSocket connection to \"" + this.address + "\" established");
-    this.connectionRetries = 0;
-
-    this.connectionState = ConnectionState.open;
-    if (this.activated != null) {
-      this.activated(this);
-    }
-  }
-
-  /**
-   * Callback on WebSocket connection closed
-   *
-   * On close, perform deactivated actions, set state to ClosedState.
-   * Attempts to reconnect, until the number of reconnect tries exceeds the reconnect try limit.
-   *
-   * @param {*} event
-   */
-  onclose(e) {
-    console.log("WebSocket connection to \"" + this.address + "\" closed");
-    let previousState = this.connectionState;
-    this.connectionState = ConnectionState.closed;
-
-    if (previousState == ConnectionState.open && this.deactivated != null) {
-      this.deactivated(this);
-    }
-
-    if (this.connectionRetries > 10) {
-      window.setTimeout(this.open, 2000);
-    } else {
-      this.open();
-    }
-  }
-
-  /**
-   * Callback on WebSocket message received
-   *
-   * Attempt to parse the received message.
-   * Parse raw blobs to ArrayBuffer before parsing frames.
-   *
-   * @param {*} event - The message event
-   */
-  onmessage(event) {
-    // Parse blobs
-    if (event.data instanceof Blob) {
-      let arrayBuffer;
-      let fileReader = new FileReader();
-      fileReader.onload = function () {
-        this.processFrame(this.result);
-      };
-      fileReader.readAsArrayBuffer(event.data);
-
-    // Parse ArrayBuffer
-    } else if (event.data instanceof ArrayBuffer) {
-      this.processFrame(event.data);
-
-    // Other message types are not supported and will be dropped
-    } else {
-      throw ("Could not parse message -- unsupported message type");
-    }
-  }
-
-  /**
-   * Process a message frame, adding the data as an ArrayBuffer to its list of frames
-   *
-   * @param {ArrayBuffer} frame
-   */
-  processFrame(frame) {
-    const view = new Uint8Array(frame);
-    const more = view[0];
-    
-    if (this.incomingMessage == null) {
-      this.incomingMessage = new Message();
-    }
-    
-    this.incomingMessage.addBuffer(view.subarray(1));
-    
-    // last message
-    if (more == 0) {
-      if (this.onMessage != null) {
-        this.onMessage(this, this.incomingMessage);
-      }
-
-      this.incomingMessage = null;
-    }
-  }
-
-  /**
-   * Write message to wire
-   *
-   * Each frame is sent as a separate message over WebSocket.
-   * The ZWSSock reconstructs the final message from the series of separate messages.
-   * A "message continued" byte is prepended to each message to indicate whether there are additional
-   * frames coming over the wire.
-   *
-   * @param {Message} message - Message to write to wire
-   */
-  write(message) {
-    const messageSize = message.getSize();
-
-    for (let j = 0; j < messageSize; j++) {
-      const frame = message.getFrame(j);
-
-      let data = new Uint8Array(frame.byteLength + 1);
-      data[0] = j == messageSize - 1 ? 0 : 1; // set the message continued byte
-      data.set(new Uint8Array(frame), 1);
-
-      this.webSocket.send(data);
-    }
-  }
-}
-
-/**
- * Class acting as Load Balancer
- */
-class LoadBalancer {
-  constructor () {
-    this.current = 0;
-    this.endpoints = [];
-    this.isActive = false;
-    this.writeActivated = null;
-
-    this.attach = this.attach.bind(this);
-    this.getHasOut = this.getHasOut.bind(this);
-    this.send = this.send.bind(this);
-    this.terminated = this.terminated.bind(this);
-  }
-  /**
-   * Attach: add an endpoint to list of endpoints
-   * @param {Endpoint} endpoint - The endpoint to attach to
-   */
-  attach(endpoint) {
-    this.endpoints.push(endpoint);
-
-    if (!this.isActive) {
-      this.isActive = true;
-
-      if (this.writeActivated != null) {
-        this.writeActivated();
-      }
-    }
-  }
-
-  /**
-   * TODO
-   */
-  getHasOut() {
-    if (this.inprogress) {
-      return true;
-    }
-
-    return this.endpoints.length > 0;
-  }
-
-  /**
-   * Send message over current the endpoint
-   * @param {Message} message - The message to send
-   * @return {Boolean} - Success
-   */
-  send(message) {
-    if (this.endpoints.length == 0) {
-      this.isActive = false;
-      throw ("Failed to send message - no valid endpoints");
-      return false;
-    }
-
-    this.endpoints[this.current].write(message);
-    this.current = (this.current + 1) % this.endpoints.length;
-
-    return true;
-  }
-
-  /**
-   * Terminate: remove an endpoint from list of endpoints
-   * @param {Endpoint} endpoint
-   */
-  terminated(endpoint) {
-    const index = this.endpoints.indexOf(endpoint);
-
-    if (this.current == this.endpoints.length - 1) {
-      this.current = 0;
-    }
-
-    this.endpoints.splice(index, 1);
-  }
-}
-
-/**
- * ZWSSocket
- */
-export class ZWSSocket {
-  constructor () {
-    this.endpoints = [];
-    this.onMessage = null;
-    this.sendReady = null;
-
-    this.connect = this.connect.bind(this);
-    this.disconnect = this.disconnect.bind(this);
-    this.getHasOut = this.getHasOut.bind(this);
-    this.onEndpointActivated = this.onEndpointActivated.bind(this);
-    this.onEndpointDeactivated = this.onEndpointDeactivated.bind(this);
-    this.send = this.send.bind(this);
-  };
-  
-  connect(address) {
-    let endpoint = new Endpoint(address);
-    endpoint.activated = this.onEndpointActivated;
-    endpoint.deactivated = this.onEndpointDeactivated;
-    endpoint.onMessage = this.xonMessage;
-    this.endpoints.push(endpoint);
-  };
-  
-  disconnect(address) {
-    // UNIMPLEMENTED
-    throw ("Failed to disconnect - disconnect UNIMPLEMENTED");
-  };
-  
-  getHasOut() {
-    return xhasOut();
-  };
-
-  onEndpointActivated(endpoint) {
-    this.xattachEndpoint(endpoint);
-  }
-
-  onEndpointDeactivated(endpoint) {
-    this.xendpointTerminated(endpoint);
-  }
-
-  send(message) {
-    return this.xsend(message);
-  };
-}
-
-/**
- * Class representing a ZeroMQ DEALER type socket
- */
-export class Dealer extends ZWSSocket {
-  constructor() {
-    super();
-    this.lb = new LoadBalancer();
-    this.lb.writeActivated = function() {
-      if (this.sendReady != null) {
-        this.sendReady();
-      }
-    }.bind(this);
-
-    this.xattachEndpoint = this.xattachEndpoint.bind(this);
-    this.xendpointTerminated = this.xendpointTerminated.bind(this);
-    this.xhasOut = this.xhasOut.bind(this);
-    this.xonMessage = this.xonMessage.bind(this);
-    this.xsend = this.xsend.bind(this);
-  };
-
-  xattachEndpoint(endpoint) {
-    this.lb.attach(endpoint);
-  }
-
-  xendpointTerminated(endpoint) {
-    this.lb.terminated(endpoint);
-  }
-
-  xhasOut() {
-    return this.lb.getHasOut();
-  }
-  
-  xonMessage(endpoint, message) {
-    if (this.onMessage != null) {
-      this.onMessage(message);
-    }
-  }
-  
-  xsend(message) {
-    return this.lb.send(message);
-  }
-}
-
-/**
- * Class representing a ZeroMQ SUBSCRIBER type socket
- */
-export class Subscriber extends ZWSSocket {
-  constructor() {
-    super();
-    this.endpoints = [];
-    this.isActive = false;
-    this.subscriptions = [];
-  }
-
-  /**
-   * TODO
-   * @param {*} subscription
-   */
-  subscribe(subscription) {
-    if (subscription instanceof Uint8Array) {
-      // continue
-    }
-    else if (subscription instanceof ArrayBuffer) {
-      subscription = new Uint8Array(subscription);
-    } else {
-      subscription = StringUtility.StringToUint8Array(String(subscription));
-    }
-
-    // TODO: check if the subscription already exists
-    subscriptions.push(subscription)
-
-    const message = createSubscriptionMessageReceived(subscription, true);
-
-    for (var i = 0; i < this.endpoints.length; i++) {
-      this.endpoints[i].write(message);
-    }
-  };
-
-  /**
-   * TODO
-   * @param {*} subscription
-   */
-  unsubscribe(subscription) {
-    if (subscription instanceof Uint8Array) {
-      // continue
-    }
-    else if (subscription instanceof ArrayBuffer) {
-      subscription = new Uint8Array(subscription);
-
-    } else {
-      subscription = StringUtility.StringToUint8Array(String(subscription));
-    }
-
-    for (var j = 0; j < subscriptions.length; j++) {
-
-      if (this.subscriptions[j].length == subscription.length) {
-        var equal = true;
-
-        for (var k = 0; k < this.subscriptions[j].length; k++) {
-          if (this.subscriptions[j][k] != subscription[k]) {
-            equal = false;
-            break;
-          }
-        }
-
-        if (equal) {
-          this.subscriptions.splice(j, 1);
-          break;
-        }
-      }
-    }
-
-    var message = createSubscriptionMessageReceived(subscription, false);
-
-    for (var i = 0; i < this.endpoints.length; i++) {
-      this.endpoints[i].write(message);
-    }
-  };
-  
-
-  /**
-   * TODO
-   * @param {*} subscription
-   * @param {*} subscribe
-   */
-  createSubscriptionMessageReceived(subscription, subscribe) {
-    var frame = new Uint8Array(subscription.length + 1);
-    frame[0] = subscribe ? 1 : 0;
-    frame.set(subscription, 1);
-
-    var message = new Message();
-    message.addBuffer(frame);
-
-    return message;
-  }
-
-  xattachEndpoint(endpoint) {
-    this.endpoints.push(endpoint);
-
-    for (var i = 0; i < subscriptions.length; i++) {
-      var message = createSubscriptionMessageReceived(subscriptions[i], true);
-
-      endpoint.write(message);
-    }
-
-    if (!isActive) {
-      isActive = true;
-
-      if (this.sendReady != null) {
-        this.sendReady();
-      }
-    }
-  }
-
-  xendpointTerminated(endpoint) {
-    var index = endpoints.indexOf(endpoint);
-    endpoints.splice(index, 1);
-  }
-
-  xhasOut() {
-    return false;
-  }
-
-  xsend(message, more) {
-    throw ("Send not supported on SUB type socket");
-  }
-
-  xonMessage(endpoint, message) {
-    if (this.onMessage != null) {
-      this.onMessage(message);
-    }
-  }
-}
-
-/**
- * Class representing a ZeroMQ message
- */
-export class Message {
-  constructor() {
-    this.frames = [];  // Array of ArrayBuffers. Each ArrayBuffer represents a frame.
-
-    this.getSize = this.getSize.bind(this);
-
-    this.addBuffer = this.addBuffer.bind(this);
-    this.addDouble = this.addDouble.bind(this);
     this.addInt16 = this.addInt16.bind(this);
     this.addInt32 = this.addInt32.bind(this);
     this.addUint16 = this.addUint16.bind(this);
@@ -1583,5 +824,4 @@
 
 StringUtility.Uint8ArrayToString = function(buffer) {
   return String.fromCharCode.apply(null, buffer);
->>>>>>> d57b5636
 }