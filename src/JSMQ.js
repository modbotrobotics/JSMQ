--- conflicted
+++ resolved
@@ -1,4 +1,3 @@
-<<<<<<< HEAD
 /**
  * WebSocket connection state
  */
@@ -166,7 +165,7 @@
     const messageSize = message.getSize();
 
     for (let j = 0; j < messageSize; j++) {
-      const frame = message.getPackagedFrame(j);
+      const frame = message.getFrame(j);
 
       let data = new Uint8Array(frame.byteLength + 1);
       data[0] = j == messageSize - 1 ? 0 : 1; // set the message continued byte
@@ -484,21 +483,26 @@
 
     this.addBuffer = this.addBuffer.bind(this);
     this.addDouble = this.addDouble.bind(this);
-    this.addInt = this.addInt.bind(this);
-    this.addLong = this.addLong.bind(this);
+    this.addInt16 = this.addInt16.bind(this);
+    this.addInt32 = this.addInt32.bind(this);
+    this.addUint16 = this.addUint16.bind(this);
+    this.addUint32 = this.addUint32.bind(this);
     this.addString = this.addString.bind(this);
 
+    this.getBuffer = this.getBuffer.bind(this);
+    this.getDouble = this.getDouble.bind(this);
     this.getFrame = this.getFrame.bind(this);
-    this.getPackagedFrame = this.getPackagedFrame.bind(this);
-
-    this.getDouble = this.getDouble.bind(this);
-    this.getInt = this.getInt.bind(this);
-    this.getLong = this.getLong.bind(this);
+    this.getInt16 = this.getInt16.bind(this);
+    this.getInt32 = this.getInt32.bind(this);
+    this.getUint16 = this.getUint16.bind(this);
+    this.getUint32 = this.getUint32.bind(this);
     this.getString = this.getString.bind(this);
 
     this.popDouble = this.popDouble.bind(this);
     this.popInt = this.popInt.bind(this);
-    this.popLong = this.popLong.bind(this);
+    this.popInt = this.popInt.bind(this);
+    this.popInt = this.popInt.bind(this);
+    this.popInt = this.popInt.bind(this);
     this.popString = this.popString.bind(this);
     this.prependString = this.prependString.bind(this);
   }
@@ -536,19 +540,35 @@
   }
 
   /**
-   * Append an int to the end of the message
+   * Append a 16 bit integer to the end of the message
    * @param {number} number - Int to append
    */
-  addInt(number) {
-    this.addBuffer(NumberUtility.intToByteArray(number));
-  }
-
-  /**
-   * Append a long int to the end of the message
-   * @param {number} number - Long to append
-   */
-  addLong(number) {
-    this.addBuffer(NumberUtility.longToByteArray(number));
+  addInt16(number) {
+    this.addBuffer(NumberUtility.int16ToByteArray(number));
+  }
+
+  /**
+   * Append a 32 bit integer to the end of the message
+   * @param {number} number - Int to append
+   */
+  addInt32(number) {
+    this.addBuffer(NumberUtility.int32ToByteArray(number));
+  }
+
+  /**
+   * Append a 16 bit unsigned integer to the end of the message
+   * @param {number} number - Int to append
+   */
+  addUint16(number) {
+    this.addBuffer(NumberUtility.uint16ToByteArray(number));
+  }
+
+  /**
+   * Append a 32 bit unsigned integer to the end of the message
+   * @param {number} number - Int to append
+   */
+  addUint32(number) {
+    this.addBuffer(NumberUtility.uint32ToByteArray(number));
   }
 
   /**
@@ -570,7 +590,7 @@
    * @param {number} i - Frame to retrieve
    * @return {ArrayBuffer} - Frame payload
    */
-  getFrame(frame) {
+  getBuffer(frame) {
     // Remove the prepended "message contframenued" byte from the payload
     return this.frames[frame].slice(1);
   }
@@ -580,7 +600,7 @@
    * @param {number} i - Frame to retrieve
    * @return {ArrayBuffer} - Frame payload
    */
-  getPackagedFrame(i) {
+  getFrame(i) {
     // Remove the prepended "message continued" byte from the payload
     return this.frames[i];
   }
@@ -590,23 +610,39 @@
    * @param {*} i
    */
   getDouble(i) {
-    return NumberUtility.byteArrayToDouble(this.getFrame(i));
-  }
-
-  /**
-   * Get an int at the specified frame location
+    return NumberUtility.byteArrayToDouble(this.getBuffer(i));
+  }
+
+  /**
+   * Get a 16 bit integer at the specified frame location
    * @param {*} i
    */
-  getInt(i) {
-    return NumberUtility.byteArrayToInt(this.getFrame(i));
-  }
-
-  /**
-   * Get a long int at the specified frame location
+  getInt16(i) {
+    return NumberUtility.byteArrayToInt16(this.getBuffer(i));
+  }
+
+  /**
+   * Get a 32 bit integer at the specified frame location
    * @param {*} i
    */
-  getLong(i) {
-    return NumberUtility.byteArrayToLong(this.getFrame(i));
+  getInt32(i) {
+    return NumberUtility.byteArrayToInt32(this.getBuffer(i));
+  }
+
+  /**
+   * Get a 16 bit unsigned integer at the specified frame location
+   * @param {*} i
+   */
+  getUint16(i) {
+    return NumberUtility.byteArrayToUint16(this.getBuffer(i));
+  }
+
+  /**
+   * Get a 32 bit unsigned integer at the specified frame location
+   * @param {*} i
+   */
+  getUint32(i) {
+    return NumberUtility.byteArrayToUint32(this.getBuffer(i));
   }
 
   /**
@@ -614,7 +650,7 @@
    * @param {*} i
    */
   getString(i) {
-    return StringUtility.Uint8ArrayToString(new Uint8Array(this.getFrame(i)));
+    return StringUtility.Uint8ArrayToString(new Uint8Array(this.getBuffer(i)));
   }
 
   /**
@@ -639,21 +675,39 @@
   }
 
   /**
-   * Pop the first frame of the message, as an int
-   * @return {int}
-   */
-  popInt() {
+   * Pop the first frame of the message, as a 16 bit integer
+   * @return {number}
+   */
+  popInt16() {
     const frame = this.popFrame();
-    return NumberUtility.byteArrayToInt(frame);
-  }
-
-  /**
-   * Pop the first frame of the message, as a long int
-   * @return {long}
-   */
-  popLong() {
+    return NumberUtility.byteArrayToInt16(frame);
+  }
+
+  /**
+   * Pop the first frame of the message, as a 32 bit integer
+   * @return {number}
+   */
+  popInt32() {
     const frame = this.popFrame();
-    return NumberUtility.byteArrayToLong(frame);
+    return NumberUtility.byteArrayToInt32(frame);
+  }
+
+  /**
+   * Pop the first frame of the message, as a 16 bit signed integer
+   * @return {number}
+   */
+  popUint16() {
+    const frame = this.popFrame();
+    return NumberUtility.byteArrayToUint16(frame);
+  }
+
+  /**
+   * Pop the first frame of the message, as a 32 bit signed integer
+   * @return {number}
+   */
+  popUint32() {
+    const frame = this.popFrame();
+    return NumberUtility.byteArrayToUint32(frame);
   }
 
   /**
@@ -685,40 +739,64 @@
 
 NumberUtility.littleEndian = true;
 
-NumberUtility.intToByteArray = function (num) {
+NumberUtility.byteArrayToDouble = function (arr) {
+  view = new DataView(arr);
+  return view.getFloat64(0, NumberUtility.littleEndian);
+}
+
+NumberUtility.byteArrayToInt16 = function (arr) {
+  view = new DataView(arr);
+  return view.getInt16(0, NumberUtility.littleEndian);
+}
+
+NumberUtility.byteArrayToInt32 = function (arr) {
+  view = new DataView(arr);
+  return view.getInt32(0, NumberUtility.littleEndian);
+}
+
+NumberUtility.byteArrayToUint16 = function (arr) {
+  view = new DataView(arr);
+  return view.getUint16(0, NumberUtility.littleEndian);
+}
+
+NumberUtility.byteArrayToUint32 = function (arr) {
+  view = new DataView(arr);
+  return view.getUint32(0, NumberUtility.littleEndian);
+}
+
+NumberUtility.doubleToByteArray = function (num) {
+  arr = new ArrayBuffer(8);
+  view = new DataView(arr);
+  view.setFloat64(0, num, NumberUtility.littleEndian);
+  return arr;
+}
+
+NumberUtility.int16ToByteArray = function (num) {
   arr = new ArrayBuffer(2);
   view = new DataView(arr);
   view.setInt16(0, num, NumberUtility.littleEndian);
   return arr;
 }
 
-NumberUtility.byteArrayToInt = function (arr) {
-  view = new DataView(arr);
-  return view.getInt16(0, NumberUtility.littleEndian);
-}
-
-NumberUtility.longToByteArray = function (num) {
+NumberUtility.int32ToByteArray = function (num) {
   arr = new ArrayBuffer(4);
   view = new DataView(arr);
-  view.setInt32(0, num, NumberUtility.littleEndian);
+  view.setInt16(0, num, NumberUtility.littleEndian);
   return arr;
 }
 
-NumberUtility.byteArrayToLong = function (arr) {
-  view = new DataView(arr);
-  return view.getInt32(0, NumberUtility.littleEndian);
-}
-
-NumberUtility.doubleToByteArray = function (num) {
-  arr = new ArrayBuffer(64);
-  view = new DataView(arr);
-  view.setFloat64(0, num, NumberUtility.littleEndian);
+NumberUtility.uint16ToByteArray = function (num) {
+  arr = new ArrayBuffer(2);
+  view = new DataView(arr);
+  view.setUint16(0, num, NumberUtility.littleEndian);
   return arr;
 }
 
-NumberUtility.byteArrayToDouble = function (arr) {
-  view = new DataView(arr);
-  return view.getFloat64(0, NumberUtility.littleEndian);
+NumberUtility.uint32ToByteArray = function (num) {
+  arr = new ArrayBuffer(4);
+  view = new DataView(arr);
+  view.setUint16(0, num, NumberUtility.littleEndian);
+  return arr;
 }
 
 
@@ -746,804 +824,4 @@
 
 StringUtility.Uint8ArrayToString = function(buffer) {
   return String.fromCharCode.apply(null, buffer);
-=======
-/**
- * Class representing a WebSocket endpoint
- * @param {string} address - The endpoint address (ex: "ws://127.0.0.1:15798")
- */
-function Endpoint(address) {
-
-  var ClosedState = 0;
-  var ConnectingState = 1;
-  var ActiveState = 2;
-
-  var that = this;
-  var incomingMessage = null;
-  var reconnectTries = 0;
-  var state = ClosedState;
-  var webSocket = null;
-
-  console.log("Connecting to \"" + address + "\"");
-  open();
-
-  /**
-   * Open a WebSocket connection to the endpoint address
-   */
-  function open() {
-    if (webSocket != null) {
-      webSocket.onopen = null;
-      webSocket.onclose = null;
-      webSocket.onmessage = null;
-    }
-
-    outgoingArray = [];
-
-    webSocket = new window.WebSocket(address, ["WSNetMQ"]);
-    webSocket.binaryType = "arraybuffer";
-    state = ConnectingState;
-
-    webSocket.onopen = onOpen;
-    webSocket.onclose = onClose;
-    webSocket.onmessage = onMessage;
-
-    reconnectTries++;
-  }
-
-  /**
-   * Callback on WebSocket connection opened
-   *
-   * On open, perform activated actions, set endpoint state to ActiveState.
-   *
-   * @param {*} event
-   */
-  function onOpen (e) {
-    console.log("WebSocket connection to \"" + address + "\" established");
-    reconnectTries = 0;
-
-    state = ActiveState;
-    if (that.activated != null) {
-      that.activated(that);
-    }
-  };
-
-  /**
-   * Callback on WebSocket connection closed
-   *
-   * On close, perform deactivated actions, set state to ClosedState.
-   * Attempts to reconnect, until the number of reconnect tries exceeds the reconnect try limit.
-   *
-   * @param {*} event
-   */
-  function onClose(e) {
-    console.log("WebSocket connection to \"" + address + "\" closed");
-    var stateBefore = state;
-    state = ClosedState;
-
-    if (stateBefore == ActiveState && that.deactivated != null) {
-      that.deactivated(that);
-    }
-
-    if (reconnectTries > 10) {
-      window.setTimeout(open, 2000);
-    } else {
-      open();
-    }
-  };
-
-  /**
-   * Callback on WebSocket message received
-   *
-   * Attempt to parse the received message.
-   * Parse raw blobs to ArrayBuffer before parsing frames.
-   *
-   * @param {*} event - The message event
-   */
-  function onMessage(event) {
-    // Parse blobs
-    if (event.data instanceof Blob) {
-      var arrayBuffer;
-      var fileReader = new FileReader();
-      fileReader.onload = function () {
-        processFrame(this.result);
-      };
-      fileReader.readAsArrayBuffer(event.data);
-
-    // Parse ArrayBuffer
-    } else if (event.data instanceof ArrayBuffer) {
-      processFrame(event.data);
-
-    // Other message types are not supported and will be dropped
-    } else {
-      console.log("Could not parse message -- unsupported message type");
-    }
-  };
-
-  /**
-   * Process a message frame, adding the data as an ArrayBuffer to its list of frames
-   *
-   * @param {ArrayBuffer} frame
-   */
-  function processFrame(frame) {
-    var view = new Uint8Array(frame);
-    var more = view[0];
-
-    if (incomingMessage == null) {
-      incomingMessage = new JSMQ.Message();
-    }
-
-    incomingMessage.addBuffer(view.subarray(1));
-
-    // last message
-    if (more == 0) {
-      if (that.onMessage != null) {
-        that.onMessage(that, incomingMessage);
-      }
-
-      incomingMessage = null;
-    }
-  }
-
-  /**
-   * TODO
-   */
-  this.activated = null;
-
-  /**
-   * TODO
-   */
-  this.deactivated = null;
-
-  /**
-   * TODO
-   */
-  this.onMessage = null;
-
-  /**
-   * TODO
-   */
-  this.getIsActive = function() {
-    return state == ActiveState;
-  };
-
-  /**
-   * Write message to wire
-   *
-   * Each frame is sent as a separate message over WebSocket.
-   * The ZWSSock reconstructs the final message from the series of separate messages.
-   * A MORE byte is prepended to each message to indicate whether there are additional
-   * frames coming over the wire.
-   *
-   * @param {JSMQ.Message} message - Message to write to wire
-   */
-  this.write = function (message) {
-    var messageSize = message.getSize();
-
-    for (var j = 0; j < messageSize; j++) {
-      var frame = message.getFrame(j);
-
-      var data = new Uint8Array(frame.byteLength + 1);
-      data[0] = j == messageSize - 1 ? 0 : 1; // set the MORE byte
-      data.set(new Uint8Array(frame), 1);
-
-      webSocket.send(data);
-    }
-  };
-}
-
-/**
- * Class acting as Load Balancer
- */
-function LoadBalancer() {
-  var that = this;
-  var current = 0;
-  var endpoints = [];
-  var isActive = false;
-  this.writeActivated = null;
-
-  /**
-   * Attach: add an endpoint to list of endpoints
-   * @param {JSMQ.Endpoint} endpoint - The endpoint to attach to
-   */
-  this.attach = function(endpoint) {
-    endpoints.push(endpoint);
-
-    if (!isActive) {
-      isActive = true;
-
-      if (that.writeActivated != null)
-      that.writeActivated();
-    }
-  };
-
-  /**
-   * Terminate: remove an endpoint from list of endpoints
-   * @param {JSMQ.Endpoint} endpoint
-   */
-  this.terminated = function(endpoint) {
-    var index = endpoints.indexOf(endpoint);
-
-    if (current == endpoints.length - 1) {
-      current = 0;
-    }
-
-    endpoints.splice(index, 1);
-  };
-
-  /**
-   * Send message over current the endpoint
-   * @param {JSMQ.Message} message - The message to send
-   * @return {Boolean} - Success
-   */
-  this.send = function (message) {
-    if (endpoints.length == 0) {
-      isActive = false;
-      console.log("Failed to send message - no valid endpoints");
-      return false;
-    }
-
-    endpoints[current].write(message);
-    current = (current + 1) % endpoints.length;
-
-    return true;
-  };
-
-  /**
-   * TODO
-   */
-  this.getHasOut = function () {
-    if (inprogress) {
-      return true;
-    }
-
-    return endpoints.length > 0;
-  };
-}
-
-/**
- * ZWSSocket
- */
-function ZWSSocket(xattachEndpoint, xendpointTerminated, xhasOut, xsend, xonMessage) {
-  this.onMessage = null;
-  this.sendReady = null;
-
-  var endpoints = [];
-
-  function onEndpointActivated(endpoint) {
-    xattachEndpoint(endpoint);
-  }
-
-  function onEndpointDeactivated(endpoint) {
-    xendpointTerminated(endpoint);
-  }
-
-  this.connect = function (address) {
-    var endpoint = new Endpoint(address);
-    endpoint.activated = onEndpointActivated;
-    endpoint.deactivated = onEndpointDeactivated;
-    endpoint.onMessage = xonMessage;
-    endpoints.push(endpoint);
-  };
-
-  this.disconnect = function(address) {
-    // UNIMPLEMENTED
-    console.log("Failed to disconnect - disconnect UNIMPLEMENTED");
-  };
-
-  this.send = function (message) {
-    return xsend(message);
-  };
-
-  this.getHasOut = function() {
-    return xhasOut();
-  };
-}
-
-// JSMQ namespace
-function JSMQ() {}
-
-
-/**
- * Class representing a ZeroMQ DEALER type socket
- */
-JSMQ.Dealer = function() {
-  var lb = new LoadBalancer();
-  var socket = new ZWSSocket(xattachEndpoint, xendpointTerminated, xhasOut, xsend, xonMessage);
-
-  lb.writeActivated = function() {
-    if (socket.sendReady != null) {
-      socket.sendReady(socket);
-    }
-  };
-
-  function xattachEndpoint(endpoint) {
-    lb.attach(endpoint);
-  }
-
-  function xendpointTerminated(endpoint) {
-    lb.terminated(endpoint);
-  }
-
-  function xhasOut() {
-    return lb.getHasOut();
-  }
-
-  function xsend(message) {
-    return lb.send(message);
-  }
-
-  function xonMessage(endpoint, message) {
-    if (socket.onMessage != null) {
-      socket.onMessage(message);
-    }
-  }
-
-  return socket;
-}
-
-/**
- * Class representing a ZeroMQ SUBSCRIBER type socket
- */
-JSMQ.Subscriber = function () {
-  var socket = new ZWSSocket(xattachEndpoint, xendpointTerminated, xhasOut, xsend, xonMessage);;
-
-  var endpoints = [];
-  var subscriptions = [];
-
-  var isActive = false;
-
-  /**
-   * TODO
-   * @param {*} subscription
-   */
-  socket.subscribe = function (subscription) {
-    if (subscription instanceof Uint8Array) {
-      // continue
-    }
-    else if (subscription instanceof ArrayBuffer) {
-      subscription = new Uint8Array(subscription);
-    } else {
-      subscription = StringUtility.StringToUint8Array(String(subscription));
-    }
-
-    // TODO: check if the subscription already exists
-    subscriptions.push(subscription)
-
-    var message = createSubscriptionMessage(subscription, true);
-
-    for (var i = 0; i < endpoints.length; i++) {
-      endpoints[i].write(message);
-    }
-  }
-
-  /**
-   * TODO
-   * @param {*} subscription
-   */
-  socket.unsubscribe = function (subscription) {
-    if (subscription instanceof Uint8Array) {
-      // continue
-    }
-    else if (subscription instanceof ArrayBuffer) {
-      subscription = new Uint8Array(subscription);
-
-    } else {
-      subscription = StringUtility.StringToUint8Array(String(subscription));
-    }
-
-    for (var j = 0; j < subscriptions.length; j++) {
-
-      if (subscriptions[j].length == subscription.length) {
-        var equal = true;
-
-        for (var k = 0; k < subscriptions[j].length; k++) {
-          if (subscriptions[j][k] != subscription[k]) {
-            equal = false;
-            break;
-          }
-        }
-
-        if (equal) {
-          subscriptions.splice(j, 1);
-          break;
-        }
-      }
-    }
-
-    var message = createSubscriptionMessage(subscription, false);
-
-    for (var i = 0; i < endpoints.length; i++) {
-      endpoints[i].write(message);
-    }
-  }
-
-  /**
-   * TODO
-   * @param {*} subscription
-   * @param {*} subscribe
-   */
-  function createSubscriptionMessage(subscription, subscribe) {
-    var frame = new Uint8Array(subscription.length + 1);
-    frame[0] = subscribe ? 1 : 0;
-    frame.set(subscription, 1);
-
-    var message = new JSMQ.Message();
-    message.addBuffer(frame);
-
-    return message;
-  }
-
-  function xattachEndpoint(endpoint) {
-    endpoints.push(endpoint);
-
-    for (var i = 0; i < subscriptions.length; i++) {
-      var message = createSubscriptionMessage(subscriptions[i], true);
-
-      endpoint.write(message);
-    }
-
-    if (!isActive) {
-      isActive = true;
-
-      if (socket.sendReady != null) {
-        socket.sendReady(socket);
-      }
-    }
-  }
-
-  function xendpointTerminated(endpoint) {
-    var index = endpoints.indexOf(endpoint);
-    endpoints.splice(index, 1);
-  }
-
-  function xhasOut() {
-    return false;
-  }
-
-  function xsend(message, more) {
-    throw new "Send not supported on sub socket";
-  }
-
-  function xonMessage(endpoint, message) {
-    if (socket.onMessage != null) {
-      socket.onMessage(message);
-    }
-  }
-
-  return socket;
-}
-
-/**
- * Class representing a ZeroMQ message
- */
-JSMQ.Message = function () {
-  this.frames = [];  // Array of ArrayBuffers. Each ArrayBuffer represents a frame.
-
-  /**
-   * Get size in number of frames
-   * @return {number} - number of frames
-   */
-  this.getSize = function() {
-    return this.frames.length;
-  }
-
-  /**
-   * Append a buffer to the end of the message
-   * @param {ArrayBuffer} buffer - Buffer of data to append
-   */
-  this.addBuffer = function (data) {
-    if (data instanceof ArrayBuffer) {
-      this.frames.push(data);
-
-    } else if (data instanceof Uint8Array) {
-      this.frames.push(data.buffer);
-
-    } else {
-      throw ("Failed to add buffer to message - unknown buffer type \"" + typeof buffer + "\"");
-    }
-  }
-
-  /**
-   * Append a double to the end of the message
-   * @param {number} number - Double to append
-   */
-  this.addDouble = function (number) {
-    this.addBuffer(NumberUtility.doubleToByteArray(number));
-  }
-
-  /**
-   * Append an int to the end of the message
-   * @param {number} number - Int to append
-   */
-  this.addInt16 = function (number) {
-    this.addBuffer(NumberUtility.int16ToByteArray(number));
-  }
-
-  /**
-   * Append an int to the end of the message
-   * @param {number} number - Int to append
-   */
-  this.addInt32 = function (number) {
-    this.addBuffer(NumberUtility.int32ToByteArray(number));
-  }
-
-  /**
-   * Append a long int to the end of the message
-   * @param {number} number - Uint16 to append
-   */
-  this.addUint16 = function (number) {
-    this.addBuffer(NumberUtility.int16ToByteArray(number));
-  }
-
-  /**
-   * Append a long int to the end of the message
-   * @param {number} number - Uint32 to append
-   */
-  this.addUint32 = function (number) {
-    this.addBuffer(NumberUtility.int32ToByteArray(number));
-  }
-
-  /**
-   * Append a string to the end of the message
-   * @param {string} str - String to append
-   */
-  this.addString = function(str) {
-    str = String(str);
-
-    // A byte is saved for the MORE byte
-    var arr = new Uint8Array(str.length);
-
-    StringUtility.StringToUint8Array(str, arr);
-    this.addBuffer(arr);
-  }
-
-  /**
-   * Get the frame at the specified location
-   * @param {number} i - Frame to retrieve
-   * @return {ArrayBuffer} - Frame payload
-   */
-  this.getBuffer = function(i) {
-    // Remove the prepended MORE byte from the payload
-    return this.frames[i].slice(1);
-  }
-
-  /**
-   * Get the frame at the specified location
-   * @param {number} i - Frame to retrieve
-   * @return {ArrayBuffer} - Frame payload
-   */
-  this.getFrame = function(i) {
-    return this.frames[i];
-  }
-
-  /**
-   * Get a double at the specified frame location
-   * @param {*} i
-   */
-  this.getDouble = function (i) {
-    var buf = this.getBuffer(i);
-
-    return NumberUtility.byteArrayToDouble(buf);
-  }
-
-  /**
-   * Get an int at the specified frame location
-   * @param {*} i
-   */
-  this.getInt16 = function (i) {
-    var buf = this.getBuffer(i);
-
-    return NumberUtility.byteArrayToInt16(buf);
-  }
-
-  /**
-   * Get an int at the specified frame location
-   * @param {*} i
-   */
-  this.getInt32 = function (i) {
-    var buf = this.getBuffer(i);
-
-    return NumberUtility.byteArrayToInt32(buf);
-  }
-
-  /**
-   * Get a long int at the specified frame location
-   * @param {*} i
-   */
-  this.getUint16 = function (i) {
-    var buf = this.getBuffer(i);
-
-    return NumberUtility.byteArrayToUint16(buf);
-  }
-
-  /**
-   * Get a long int at the specified frame location
-   * @param {*} i
-   */
-  this.getUint32 = function (i) {
-    var buf = this.getBuffer(i);
-
-    return NumberUtility.byteArrayToUint32(buf);
-  }
-
-  /**
-   * Get a string at the specified frame location
-   * @param {*} i
-   */
-  this.getString = function (i) {
-    var frame = this.getBuffer(i);
-    return StringUtility.Uint8ArrayToString(new Uint8Array(frame));
-  }
-
-  /**
-   * Pop the first frame of the message, as an ArrayBuffer
-   * @return {ArrayBuffer} - Frame payload
-   */
-  this.popFrame = function() {
-    var frame = this.frames[0];
-    this.frames.splice(0, 1);
-
-    // Remove the prepended "message continued" byte from the payload
-    return frame.slice(1);
-  }
-
-  /**
-   * Pop the first frame of the message, as a double
-   * @return {double}
-   */
-  this.popDouble = function() {
-    var frame = this.popFrame();
-    return NumberUtility.byteArrayToDouble(frame);
-  }
-
-  /**
-   * Pop the first frame of the message, as an int
-   * @return {number}
-   */
-  this.popInt16 = function() {
-    var frame = this.popFrame();
-    return NumberUtility.byteArrayToInt16(frame);
-  }
-
-  /**
-   * Pop the first frame of the message, as an int
-   * @return {number}
-   */
-  this.popInt32 = function() {
-    var frame = this.popFrame();
-    return NumberUtility.byteArrayToInt32(frame);
-  }
-
-  /**
-   * Pop the first frame of the message, as a string
-   * @return {string}
-   */
-  this.popString = function() {
-    var frame = this.popFrame();
-    return StringUtility.Uint8ArrayToString(new Uint8Array(frame));
-  }
-
-  /**
-   * Pop the first frame of the message, as a long int
-   * @return {number}
-   */
-  this.popUint16 = function() {
-    var frame = this.popFrame();
-    return NumberUtility.byteArrayToUint16(frame);
-  }
-
-  /**
-   * Pop the first frame of the message, as a long int
-   * @return {number}
-   */
-  this.popUint32 = function() {
-    var frame = this.popFrame();
-    return NumberUtility.byteArrayToUint32(frame);
-  }
-
-  /**
-   * Insert a string at the beginning of the message
-   * @param {string} str
-   */
-  this.prependString = function(str) {
-    str = String(str);
-
-    var arr = new Uint8Array(str.length);
-
-    StringUtility.StringToUint8Array(str, arr);
-
-    this.frames.splice(0, 0, arr.buffer);
-  }
-}
-
-// Number Utility
-function NumberUtility() {}
-
-NumberUtility.littleEndian = true;
-
-NumberUtility.byteArrayToDouble = function (arr) {
-  view = new DataView(arr);
-  return view.getFloat64(0, NumberUtility.littleEndian);
-}
-
-NumberUtility.byteArrayToInt16 = function (arr) {
-  view = new DataView(arr);
-  return view.getInt16(0, NumberUtility.littleEndian);
-}
-
-NumberUtility.byteArrayToInt32 = function (arr) {
-  view = new DataView(arr);
-  return view.getInt32(0, NumberUtility.littleEndian);
-}
-
-NumberUtility.byteArrayToUint16 = function (arr) {
-  view = new DataView(arr);
-  return view.getUint16(0, NumberUtility.littleEndian);
-}
-
-NumberUtility.byteArrayToUint32 = function (arr) {
-  view = new DataView(arr);
-  return view.getUint32(0, NumberUtility.littleEndian);
-}
-
-NumberUtility.doubleToByteArray = function (num) {
-  arr = new ArrayBuffer(8);
-  view = new DataView(arr);
-  view.setFloat64(0, num, NumberUtility.littleEndian);
-  return arr;
-}
-
-NumberUtility.int16ToByteArray = function (num) {
-  arr = new ArrayBuffer(2);
-  view = new DataView(arr);
-  view.setInt16(0, num, NumberUtility.littleEndian);
-  return arr;
-}
-
-NumberUtility.int32ToByteArray = function (num) {
-  arr = new ArrayBuffer(4);
-  view = new DataView(arr);
-  view.setInt32(0, num, NumberUtility.littleEndian);
-  return arr;
-}
-
-NumberUtility.uInt16ToByteArray = function (num) {
-  arr = new ArrayBuffer(2);
-  view = new DataView(arr);
-  view.setUint16(0, num, NumberUtility.littleEndian);
-  return arr;
-}
-
-NumberUtility.uInt32ToByteArray = function (num) {
-  arr = new ArrayBuffer(4);
-  view = new DataView(arr);
-  view.setUint32(0, num, NumberUtility.littleEndian);
-  return arr;
-}
-
-
-// String Utility
-function StringUtility() {}
-
-StringUtility.StringToUint8Array = function (str, buffer) {
-  if (typeof buffer === 'undefined') {
-    buffer = new Uint8Array(str.length);
-  }
-
-  for (var i = 0, strLen = str.length; i < strLen; i++) {
-    var char = str.charCodeAt(i);
-
-    if (char > 255) {
-      // Only ASCII are supported at the moment, a '?' is used instead of unsupported chars
-      buffer[i] = "?".charCodeAt();
-    } else {
-      buffer[i] = char;
-    }
-  }
-
-  return buffer;
-}
-
-StringUtility.Uint8ArrayToString = function(buffer) {
-  return String.fromCharCode.apply(null, buffer);
->>>>>>> 60614543
 }